--- conflicted
+++ resolved
@@ -135,11 +135,7 @@
         show_banner: Option<String>,
         ticket_types: Vec<String>,     // required, type ticket => amount
         tickets_supply: Vec<u32>,      // required
-<<<<<<< HEAD
-        ticket_prices: Vec<f64>,       // required, type ticket =>
-=======
         ticket_prices: Vec<U128>,       // required, type ticket =>
->>>>>>> 276413fa
         selling_start_time: Timestamp, // required
         selling_end_time: Timestamp,
     ) {
